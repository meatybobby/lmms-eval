--- conflicted
+++ resolved
@@ -98,11 +98,6 @@
             llava_model_args["attn_implementation"] = attn_implementation
         if "use_flash_attention_2" in kwargs:
             llava_model_args["use_flash_attention_2"] = kwargs["use_flash_attention_2"]
-<<<<<<< HEAD
-        # self._tokenizer, self._model, self._image_processor, self._max_length = load_pretrained_model(pretrained, None, get_model_name_from_path(pretrained), device_map=self.device_map, **llava_model_args)
-        self._tokenizer, self._model, self._image_processor, self._max_length = load_pretrained_model(pretrained, None, get_model_name_from_path(pretrained), device_map=self.device_map)
-=======
-
         model_name = model_name if model_name is not None else get_model_name_from_path(pretrained)
         try:
             # Try to load the model with the multimodal argument
@@ -111,8 +106,6 @@
             # for older versions of LLaVA that don't have multimodal argument
             llava_model_args.pop("multimodal", None)
             self._tokenizer, self._model, self._image_processor, self._max_length = load_pretrained_model(pretrained, None, model_name, device_map=self.device_map, **llava_model_args)
-
->>>>>>> b8e31d8e
         self._config = self._model.config
         self.model.eval()
         self.model.tie_weights()
